--- conflicted
+++ resolved
@@ -41,16 +41,6 @@
         + "control merges based on specific business fields in the data.")
 public class HoodiePayloadConfig extends HoodieConfig {
 
-<<<<<<< HEAD
-=======
-  public static final ConfigProperty<String> ORDERING_FIELD = ConfigProperty
-      .key(PAYLOAD_ORDERING_FIELD_PROP_KEY)
-      .defaultValue("ts")
-      .markAdvanced()
-      .withDocumentation("Table column/field name to order records that have the same key, before "
-          + "merging and writing to storage.");
-
->>>>>>> 51ccb2c6
   public static final ConfigProperty<String> EVENT_TIME_FIELD = ConfigProperty
       .key(PAYLOAD_EVENT_TIME_FIELD_PROP_KEY)
       .defaultValue("ts")
@@ -71,6 +61,7 @@
   public static final ConfigProperty<String> ORDERING_FIELD = ConfigProperty
       .key(PAYLOAD_ORDERING_FIELD_PROP_KEY)
       .defaultValue("ts")
+      .markAdvanced()
       .withDocumentation("Table column/field name to order records that have the same key, before "
           + "merging and writing to storage.");
 
