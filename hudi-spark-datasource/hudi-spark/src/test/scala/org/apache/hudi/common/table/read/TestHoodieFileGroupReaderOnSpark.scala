--- conflicted
+++ resolved
@@ -125,19 +125,5 @@
     }
   }
 
-<<<<<<< HEAD
-  override def getComparableUTF8String(value: String): Comparable[_] = {
-    UTF8String.fromString(value)
-  }
-
   override def getCustomPayload: String = classOf[CustomPayloadForTesting].getName
-=======
-  override def getRecordPayloadForMergeMode(mergeMode: RecordMergeMode): String = {
-    mergeMode match {
-      case RecordMergeMode.EVENT_TIME_ORDERING => classOf[DefaultHoodieRecordPayload].getName
-      case RecordMergeMode.OVERWRITE_WITH_LATEST => classOf[OverwriteWithLatestAvroPayload].getName
-      case RecordMergeMode.CUSTOM => customPayloadName
-    }
-  }
->>>>>>> 2cbf7483
 }