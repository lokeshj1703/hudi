--- conflicted
+++ resolved
@@ -45,11 +45,8 @@
 import org.apache.hudi.common.util.ReflectionUtils;
 import org.apache.hudi.common.util.StringUtils;
 import org.apache.hudi.common.util.ValidationUtils;
-<<<<<<< HEAD
 import org.apache.hudi.common.util.collection.Triple;
-=======
 import org.apache.hudi.exception.HoodieException;
->>>>>>> 5a171e9e
 import org.apache.hudi.exception.HoodieIOException;
 import org.apache.hudi.keygen.BaseKeyGenerator;
 import org.apache.hudi.keygen.constant.KeyGeneratorOptions;
@@ -200,12 +197,8 @@
       .noDefaultValue()
       .withDocumentation("Version of timeline used, by the table.");
 
-<<<<<<< HEAD
+  //TODO: why is this the default? not OVERWRITE_WITH_LATEST?
   public static final ConfigProperty<RecordMergeMode> RECORD_MERGE_MODE = ConfigProperty
-=======
-  //TODO: why is this the default? not OVERWRITE_WITH_LATEST?
-  public static final ConfigProperty<String> RECORD_MERGE_MODE = ConfigProperty
->>>>>>> 5a171e9e
       .key("hoodie.record.merge.mode")
       .defaultValue(RecordMergeMode.EVENT_TIME_ORDERING)
       .sinceVersion("1.0.0")
@@ -344,9 +337,6 @@
 
   private static final String TABLE_CHECKSUM_FORMAT = "%s.%s"; // <database_name>.<table_name>
 
-<<<<<<< HEAD
-  public HoodieTableConfig(HoodieStorage storage, StoragePath metaPath, RecordMergeMode recordMergeMode, String payloadClassName, String recordMergerStrategyId) {
-=======
   static List<ConfigProperty<?>> definedTableConfigs() {
     Field[] fields = ReflectionUtils.getClass(HoodieTableConfig.class.getName()).getDeclaredFields();
     return Arrays.stream(fields)
@@ -364,8 +354,7 @@
         .collect(Collectors.toList());
   }
 
-  public HoodieTableConfig(HoodieStorage storage, StoragePath metaPath, String payloadClassName, String recordMergerStrategyId) {
->>>>>>> 5a171e9e
+  public HoodieTableConfig(HoodieStorage storage, StoragePath metaPath, RecordMergeMode recordMergeMode, String payloadClassName, String recordMergerStrategyId) {
     super();
     StoragePath propertyPath = new StoragePath(metaPath, HOODIE_PROPERTIES_FILE);
     LOG.info("Loading table properties from " + propertyPath);
@@ -530,15 +519,6 @@
         throw new IllegalArgumentException(NAME.key() + " property needs to be specified");
       }
       hoodieConfig.setDefaultValue(TYPE);
-<<<<<<< HEAD
-=======
-      if (hoodieConfig.getString(TYPE).equals(HoodieTableType.MERGE_ON_READ.name())) {
-        if (tableVersion.greaterThan(HoodieTableVersion.SEVEN)) {
-          hoodieConfig.setDefaultValue(PAYLOAD_TYPE);
-        }
-        hoodieConfig.setDefaultValue(RECORD_MERGER_STRATEGY);
-      }
->>>>>>> 5a171e9e
       hoodieConfig.setDefaultValue(ARCHIVELOG_FOLDER);
       if (!hoodieConfig.contains(TIMELINE_LAYOUT_VERSION)) {
         // Use latest Version as default unless forced by client
