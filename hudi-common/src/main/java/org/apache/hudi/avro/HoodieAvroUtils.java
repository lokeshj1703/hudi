/*
 * Licensed to the Apache Software Foundation (ASF) under one
 * or more contributor license agreements.  See the NOTICE file
 * distributed with this work for additional information
 * regarding copyright ownership.  The ASF licenses this file
 * to you under the Apache License, Version 2.0 (the
 * "License"); you may not use this file except in compliance
 * with the License.  You may obtain a copy of the License at
 *
 *      http://www.apache.org/licenses/LICENSE-2.0
 *
 * Unless required by applicable law or agreed to in writing, software
 * distributed under the License is distributed on an "AS IS" BASIS,
 * WITHOUT WARRANTIES OR CONDITIONS OF ANY KIND, either express or implied.
 * See the License for the specific language governing permissions and
 * limitations under the License.
 */

package org.apache.hudi.avro;

import org.apache.hudi.avro.model.BooleanWrapper;
import org.apache.hudi.avro.model.BytesWrapper;
import org.apache.hudi.avro.model.DateWrapper;
import org.apache.hudi.avro.model.DecimalWrapper;
import org.apache.hudi.avro.model.DoubleWrapper;
import org.apache.hudi.avro.model.FloatWrapper;
import org.apache.hudi.avro.model.IntWrapper;
import org.apache.hudi.avro.model.LongWrapper;
import org.apache.hudi.avro.model.StringWrapper;
import org.apache.hudi.avro.model.TimestampMicrosWrapper;
import org.apache.hudi.common.config.SerializableSchema;
import org.apache.hudi.common.model.HoodieOperation;
import org.apache.hudi.common.model.HoodieRecord;
import org.apache.hudi.common.util.Option;
import org.apache.hudi.common.util.SpillableMapUtils;
import org.apache.hudi.common.util.StringUtils;
import org.apache.hudi.common.util.ValidationUtils;
import org.apache.hudi.common.util.collection.Pair;
import org.apache.hudi.exception.HoodieException;
import org.apache.hudi.exception.HoodieIOException;
import org.apache.hudi.exception.SchemaCompatibilityException;
import org.apache.hudi.util.Lazy;

import org.apache.avro.AvroRuntimeException;
import org.apache.avro.Conversions;
import org.apache.avro.Conversions.DecimalConversion;
import org.apache.avro.JsonProperties;
import org.apache.avro.LogicalTypes;
import org.apache.avro.LogicalTypes.Decimal;
import org.apache.avro.Schema;
import org.apache.avro.Schema.Field;
import org.apache.avro.generic.GenericData;
import org.apache.avro.generic.GenericData.Record;
import org.apache.avro.generic.GenericDatumReader;
import org.apache.avro.generic.GenericDatumWriter;
import org.apache.avro.generic.GenericFixed;
import org.apache.avro.generic.GenericRecord;
import org.apache.avro.generic.IndexedRecord;
import org.apache.avro.io.BinaryDecoder;
import org.apache.avro.io.BinaryEncoder;
import org.apache.avro.io.DatumWriter;
import org.apache.avro.io.DecoderFactory;
import org.apache.avro.io.EncoderFactory;
import org.apache.avro.io.JsonDecoder;
import org.apache.avro.io.JsonEncoder;
import org.apache.avro.specific.SpecificRecordBase;
import org.apache.avro.util.Utf8;
import org.apache.hadoop.util.VersionUtil;

import java.io.ByteArrayInputStream;
import java.io.ByteArrayOutputStream;
import java.io.IOException;
import java.math.BigDecimal;
import java.math.BigInteger;
import java.math.RoundingMode;
import java.nio.ByteBuffer;
import java.sql.Date;
import java.sql.Timestamp;
import java.time.Instant;
import java.time.LocalDate;
import java.time.ZoneId;
import java.time.ZonedDateTime;
import java.util.ArrayList;
import java.util.Collection;
import java.util.Collections;
import java.util.Deque;
import java.util.HashMap;
import java.util.Iterator;
import java.util.LinkedList;
import java.util.List;
import java.util.Map;
import java.util.Objects;
import java.util.Properties;
import java.util.Set;
import java.util.TimeZone;
import java.util.regex.Pattern;
import java.util.stream.Collectors;

import static org.apache.avro.Schema.Type.UNION;
import static org.apache.hudi.avro.AvroSchemaUtils.createNullableSchema;
import static org.apache.hudi.avro.AvroSchemaUtils.isNullable;
import static org.apache.hudi.avro.AvroSchemaUtils.resolveNullableSchema;
import static org.apache.hudi.avro.AvroSchemaUtils.resolveUnionSchema;
import static org.apache.hudi.common.util.DateTimeUtils.instantToMicros;
import static org.apache.hudi.common.util.DateTimeUtils.microsToInstant;
import static org.apache.hudi.common.util.StringUtils.getUTF8Bytes;
import static org.apache.hudi.common.util.ValidationUtils.checkState;
import static org.apache.hudi.metadata.HoodieTableMetadataUtil.tryUpcastDecimal;

/**
 * Helper class to do common stuff across Avro.
 */
public class HoodieAvroUtils {

  public static final String AVRO_VERSION = Schema.class.getPackage().getImplementationVersion();
  private static final ThreadLocal<BinaryEncoder> BINARY_ENCODER = ThreadLocal.withInitial(() -> null);
  private static final ThreadLocal<BinaryDecoder> BINARY_DECODER = ThreadLocal.withInitial(() -> null);

  private static final Conversions.DecimalConversion AVRO_DECIMAL_CONVERSION = new Conversions.DecimalConversion();
  /**
   * NOTE: PLEASE READ CAREFULLY
   * <p>
   * In Avro 1.10 generated builders rely on {@code SpecificData.getForSchema} invocation that in turn
   * does use reflection to load the code-gen'd class corresponding to the Avro record model. This has
   * serious adverse effects in terms of performance when gets executed on the hot-path (both, in terms
   * of runtime and efficiency).
   * <p>
   * To work this around instead of using default code-gen'd builder invoking {@code SpecificData.getForSchema},
   * we instead rely on overloaded ctor accepting another instance of the builder: {@code Builder(Builder)},
   * which bypasses such invocation. Following corresponding builder's stubs are statically initialized
   * to be used exactly for that purpose.
   * <p>
   * You can find more details in HUDI-3834.
   */
  private static final Lazy<StringWrapper.Builder> STRING_WRAPPER_BUILDER_STUB = Lazy.lazily(StringWrapper::newBuilder);
  private static final Lazy<BytesWrapper.Builder> BYTES_WRAPPER_BUILDER_STUB = Lazy.lazily(BytesWrapper::newBuilder);
  private static final Lazy<DoubleWrapper.Builder> DOUBLE_WRAPPER_BUILDER_STUB = Lazy.lazily(DoubleWrapper::newBuilder);
  private static final Lazy<FloatWrapper.Builder> FLOAT_WRAPPER_BUILDER_STUB = Lazy.lazily(FloatWrapper::newBuilder);
  private static final Lazy<LongWrapper.Builder> LONG_WRAPPER_BUILDER_STUB = Lazy.lazily(LongWrapper::newBuilder);
  private static final Lazy<IntWrapper.Builder> INT_WRAPPER_BUILDER_STUB = Lazy.lazily(IntWrapper::newBuilder);
  private static final Lazy<BooleanWrapper.Builder> BOOLEAN_WRAPPER_BUILDER_STUB = Lazy.lazily(BooleanWrapper::newBuilder);
  private static final Lazy<TimestampMicrosWrapper.Builder> TIMESTAMP_MICROS_WRAPPER_BUILDER_STUB = Lazy.lazily(TimestampMicrosWrapper::newBuilder);
  private static final Lazy<DecimalWrapper.Builder> DECIMAL_WRAPPER_BUILDER_STUB = Lazy.lazily(DecimalWrapper::newBuilder);
  private static final Lazy<DateWrapper.Builder> DATE_WRAPPER_BUILDER_STUB = Lazy.lazily(DateWrapper::newBuilder);

  private static final long MILLIS_PER_DAY = 86400000L;

  //Export for test
  public static final Conversions.DecimalConversion DECIMAL_CONVERSION = new Conversions.DecimalConversion();

  // As per https://avro.apache.org/docs/current/spec.html#names
  private static final Pattern INVALID_AVRO_CHARS_IN_NAMES_PATTERN = Pattern.compile("[^A-Za-z0-9_]");
  private static final Pattern INVALID_AVRO_FIRST_CHAR_IN_NAMES_PATTERN = Pattern.compile("[^A-Za-z_]");
  private static final String MASK_FOR_INVALID_CHARS_IN_NAMES = "__";

  // All metadata fields are optional strings.
  public static final Schema METADATA_FIELD_SCHEMA = createNullableSchema(Schema.Type.STRING);

  public static final Schema RECORD_KEY_SCHEMA = initRecordKeySchema();

  /**
   * TODO serialize other type of record.
   */
  public static Option<byte[]> recordToBytes(HoodieRecord record, Schema schema) throws IOException {
    return Option.of(HoodieAvroUtils.indexedRecordToBytes(record.toIndexedRecord(schema, new Properties()).get().getData()));
  }

  /**
   * Convert a given avro record to bytes.
   */
  public static byte[] avroToBytes(GenericRecord record) {
    return indexedRecordToBytes(record);
  }

  public static <T extends IndexedRecord> byte[] indexedRecordToBytes(T record) {
    GenericDatumWriter<T> writer = new GenericDatumWriter<>(record.getSchema(), ConvertingGenericData.INSTANCE);
    try (ByteArrayOutputStream out = new ByteArrayOutputStream()) {
      BinaryEncoder encoder = EncoderFactory.get().binaryEncoder(out, BINARY_ENCODER.get());
      BINARY_ENCODER.set(encoder);
      writer.write(record, encoder);
      encoder.flush();
      return out.toByteArray();
    } catch (IOException e) {
      throw new HoodieIOException("Cannot convert GenericRecord to bytes", e);
    }
  }

  /**
   * Convert a given avro record to json and return the encoded bytes.
   *
   * @param record The GenericRecord to convert
   * @param pretty Whether to pretty-print the json output
   */
  public static byte[] avroToJson(GenericRecord record, boolean pretty) throws IOException {
    DatumWriter<Object> writer = new GenericDatumWriter<>(record.getSchema());
    ByteArrayOutputStream out = new ByteArrayOutputStream();
    JsonEncoder jsonEncoder = EncoderFactory.get().jsonEncoder(record.getSchema(), out, pretty);
    writer.write(record, jsonEncoder);
    jsonEncoder.flush();
    return out.toByteArray();
  }

  /**
   * Convert serialized bytes back into avro record.
   */
  public static GenericRecord bytesToAvro(byte[] bytes, Schema schema) throws IOException {
    return bytesToAvro(bytes, schema, schema);
  }

  /**
   * Convert serialized bytes back into avro record.
   */
  public static GenericRecord bytesToAvro(byte[] bytes, Schema writerSchema, Schema readerSchema) throws IOException {
    BinaryDecoder decoder = DecoderFactory.get().binaryDecoder(bytes, BINARY_DECODER.get());
    BINARY_DECODER.set(decoder);
    GenericDatumReader<GenericRecord> reader = new GenericDatumReader<>(writerSchema, readerSchema);
    return reader.read(null, decoder);
  }

  /**
   * Convert json bytes back into avro record.
   */
  public static GenericRecord jsonBytesToAvro(byte[] bytes, Schema schema) throws IOException {
    ByteArrayInputStream bio = new ByteArrayInputStream(bytes);
    JsonDecoder jsonDecoder = DecoderFactory.get().jsonDecoder(schema, bio);
    GenericDatumReader<GenericRecord> reader = new GenericDatumReader<>(schema);
    return reader.read(null, jsonDecoder);
  }

  public static boolean isMetadataField(String fieldName) {
    return HoodieRecord.HOODIE_META_COLUMNS_WITH_OPERATION.contains(fieldName);
  }

  public static Schema createHoodieWriteSchema(Schema originalSchema) {
    return HoodieAvroUtils.addMetadataFields(originalSchema);
  }

  public static Schema createHoodieWriteSchema(String originalSchema) {
    return createHoodieWriteSchema(new Schema.Parser().parse(originalSchema));
  }

  public static Schema createHoodieWriteSchema(String originalSchema, boolean withOperationField) {
    return addMetadataFields(new Schema.Parser().parse(originalSchema), withOperationField);
  }

  /**
   * Adds the Hoodie metadata fields to the given schema.
   *
   * @param schema The schema
   */
  public static Schema addMetadataFields(Schema schema) {
    return addMetadataFields(schema, false);
  }

  /**
   * Adds the Hoodie metadata fields to the given schema.
   *
   * @param schema             The schema
   * @param withOperationField Whether to include the '_hoodie_operation' field
   */
  public static Schema addMetadataFields(Schema schema, boolean withOperationField) {
    List<Schema.Field> parentFields = new ArrayList<>();

    Schema.Field commitTimeField =
        new Schema.Field(HoodieRecord.COMMIT_TIME_METADATA_FIELD, METADATA_FIELD_SCHEMA, "", JsonProperties.NULL_VALUE);
    Schema.Field commitSeqnoField =
        new Schema.Field(HoodieRecord.COMMIT_SEQNO_METADATA_FIELD, METADATA_FIELD_SCHEMA, "", JsonProperties.NULL_VALUE);
    Schema.Field recordKeyField =
        new Schema.Field(HoodieRecord.RECORD_KEY_METADATA_FIELD, METADATA_FIELD_SCHEMA, "", JsonProperties.NULL_VALUE);
    Schema.Field partitionPathField =
        new Schema.Field(HoodieRecord.PARTITION_PATH_METADATA_FIELD, METADATA_FIELD_SCHEMA, "", JsonProperties.NULL_VALUE);
    Schema.Field fileNameField =
        new Schema.Field(HoodieRecord.FILENAME_METADATA_FIELD, METADATA_FIELD_SCHEMA, "", JsonProperties.NULL_VALUE);

    parentFields.add(commitTimeField);
    parentFields.add(commitSeqnoField);
    parentFields.add(recordKeyField);
    parentFields.add(partitionPathField);
    parentFields.add(fileNameField);

    if (withOperationField) {
      final Schema.Field operationField =
          new Schema.Field(HoodieRecord.OPERATION_METADATA_FIELD, METADATA_FIELD_SCHEMA, "", JsonProperties.NULL_VALUE);
      parentFields.add(operationField);
    }

    for (Schema.Field field : schema.getFields()) {
      if (!isMetadataField(field.name())) {
        Schema.Field newField = new Schema.Field(field.name(), field.schema(), field.doc(), field.defaultVal());
        for (Map.Entry<String, Object> prop : field.getObjectProps().entrySet()) {
          newField.addProp(prop.getKey(), prop.getValue());
        }
        parentFields.add(newField);
      }
    }

    Schema mergedSchema = Schema.createRecord(schema.getName(), schema.getDoc(), schema.getNamespace(), false);
    mergedSchema.setFields(parentFields);
    return mergedSchema;
  }

  public static Schema removeMetadataFields(Schema schema) {
    return removeFields(schema, HoodieRecord.HOODIE_META_COLUMNS_WITH_OPERATION);
  }

  public static Schema removeFields(Schema schema, Set<String> fieldsToRemove) {
    List<Schema.Field> filteredFields = schema.getFields()
        .stream()
        .filter(field -> !fieldsToRemove.contains(field.name()))
        .map(field -> new Schema.Field(field.name(), field.schema(), field.doc(), field.defaultVal()))
        .collect(Collectors.toList());
    Schema filteredSchema = Schema.createRecord(schema.getName(), schema.getDoc(), schema.getNamespace(), false);
    filteredSchema.setFields(filteredFields);
    return filteredSchema;
  }

  public static String addMetadataColumnTypes(String hiveColumnTypes) {
    return "string,string,string,string,string," + hiveColumnTypes;
  }

  private static Schema initRecordKeySchema() {
    Schema.Field recordKeyField =
        new Schema.Field(HoodieRecord.RECORD_KEY_METADATA_FIELD, METADATA_FIELD_SCHEMA, "", JsonProperties.NULL_VALUE);
    Schema recordKeySchema = Schema.createRecord("HoodieRecordKey", "", "", false);
    recordKeySchema.setFields(Collections.singletonList(recordKeyField));
    return recordKeySchema;
  }

  public static Schema getRecordKeySchema() {
    return RECORD_KEY_SCHEMA;
  }

  /**
   * Fetch schema for record key and partition path.
   */
  public static Schema getRecordKeyPartitionPathSchema() {
    List<Schema.Field> toBeAddedFields = new ArrayList<>();
    Schema recordSchema = Schema.createRecord("HoodieRecordKey", "", "", false);

    Schema.Field recordKeyField =
        new Schema.Field(HoodieRecord.RECORD_KEY_METADATA_FIELD, METADATA_FIELD_SCHEMA, "", JsonProperties.NULL_VALUE);
    Schema.Field partitionPathField =
        new Schema.Field(HoodieRecord.PARTITION_PATH_METADATA_FIELD, METADATA_FIELD_SCHEMA, "", JsonProperties.NULL_VALUE);

    toBeAddedFields.add(recordKeyField);
    toBeAddedFields.add(partitionPathField);
    recordSchema.setFields(toBeAddedFields);
    return recordSchema;
  }

  /**
   * Fetch schema for record key and partition path.
   */
  public static Schema getSchemaForFields(Schema fileSchema, List<String> fields) {
    List<Schema.Field> toBeAddedFields = new ArrayList<>();
    Schema recordSchema = Schema.createRecord("HoodieRecordKey", "", "", false);

    for (Schema.Field schemaField : fileSchema.getFields()) {
      if (fields.contains(schemaField.name())) {
        toBeAddedFields.add(new Schema.Field(schemaField.name(), schemaField.schema(), schemaField.doc(), schemaField.defaultVal()));
      }
    }
    recordSchema.setFields(toBeAddedFields);
    return recordSchema;
  }

  public static GenericRecord addHoodieKeyToRecord(GenericRecord record, String recordKey, String partitionPath,
                                                   String fileName) {
    record.put(HoodieRecord.FILENAME_METADATA_FIELD, fileName);
    record.put(HoodieRecord.PARTITION_PATH_METADATA_FIELD, partitionPath);
    record.put(HoodieRecord.RECORD_KEY_METADATA_FIELD, recordKey);
    return record;
  }

  public static GenericRecord addOperationToRecord(GenericRecord record, HoodieOperation operation) {
    record.put(HoodieRecord.OPERATION_METADATA_FIELD, operation.getName());
    return record;
  }

  /**
   * Adds the Hoodie commit metadata into the provided Generic Record.
   */
  public static GenericRecord addCommitMetadataToRecord(GenericRecord record, String instantTime, String commitSeqno) {
    record.put(HoodieRecord.COMMIT_TIME_METADATA_FIELD, instantTime);
    record.put(HoodieRecord.COMMIT_SEQNO_METADATA_FIELD, commitSeqno);
    return record;
  }

  public static GenericRecord stitchRecords(GenericRecord left, GenericRecord right, Schema stitchedSchema) {
    GenericRecord result = new Record(stitchedSchema);
    for (Schema.Field f : left.getSchema().getFields()) {
      result.put(f.name(), left.get(f.name()));
    }
    for (Schema.Field f : right.getSchema().getFields()) {
      result.put(f.name(), right.get(f.name()));
    }
    return result;
  }

  /**
   * Given an Avro record with a given schema, rewrites it into the new schema while setting fields only from the new
   * schema.
   *
   * NOTE: This method is rewriting every record's field that is record itself recursively. It's
   *       caller's responsibility to make sure that no unnecessary re-writing occurs (by preemptively
   *       checking whether the record does require re-writing to adhere to the new schema)
   *
   * NOTE: Here, the assumption is that you cannot go from an evolved schema (schema with (N) fields)
   *       to an older schema (schema with (N-1) fields). All fields present in the older record schema MUST be present in the
   *       new schema and the default/existing values are carried over.
   *
   * This particular method does the following:
   * <ol>
   *   <li>Create a new empty GenericRecord with the new schema.</li>
   *   <li>For GenericRecord, copy over the data from the old schema to the new schema or set default values for all
   *   fields of this transformed schema</li>
   *   <li>For SpecificRecord, hoodie_metadata_fields have a special treatment (see below)</li>
   * </ol>
   *
   * For SpecificRecord we ignore Hudi Metadata fields, because for code generated
   * avro classes (HoodieMetadataRecord), the avro record is a SpecificBaseRecord type instead of a GenericRecord.
   * SpecificBaseRecord throws null pointer exception for record.get(name) if name is not present in the schema of the
   * record (which happens when converting a SpecificBaseRecord without hoodie_metadata_fields to a new record with it).
   * In this case, we do NOT set the defaults for the hoodie_metadata_fields explicitly, instead, the new record assumes
   * the default defined in the avro schema itself.
   * TODO: See if we can always pass GenericRecord instead of SpecificBaseRecord in some cases.
   */
  public static GenericRecord rewriteRecord(GenericRecord oldRecord, Schema newSchema) {
    GenericRecord newRecord = new GenericData.Record(newSchema);
    boolean isSpecificRecord = oldRecord instanceof SpecificRecordBase;
    for (Schema.Field f : newSchema.getFields()) {
      if (!(isSpecificRecord && isMetadataField(f.name()))) {
        copyOldValueOrSetDefault(oldRecord, newRecord, f);
      }
    }

    if (!ConvertingGenericData.INSTANCE.validate(newSchema, newRecord)) {
      throw new SchemaCompatibilityException(
          "Unable to validate the rewritten record " + oldRecord + " against schema " + newSchema);
    }

    return newRecord;
  }

  public static GenericRecord rewriteRecordWithMetadata(GenericRecord genericRecord, Schema newSchema, String fileName) {
    GenericRecord newRecord = new GenericData.Record(newSchema);
    for (Schema.Field f : newSchema.getFields()) {
      copyOldValueOrSetDefault(genericRecord, newRecord, f);
    }
    // do not preserve FILENAME_METADATA_FIELD
    newRecord.put(HoodieRecord.FILENAME_META_FIELD_ORD, fileName);
    if (!GenericData.get().validate(newSchema, newRecord)) {
      throw new SchemaCompatibilityException(
          "Unable to validate the rewritten record " + genericRecord + " against schema " + newSchema);
    }
    return newRecord;
  }

  // TODO Unify the logical of rewriteRecordWithMetadata and rewriteEvolutionRecordWithMetadata, and delete this function.
  public static GenericRecord rewriteEvolutionRecordWithMetadata(GenericRecord genericRecord, Schema newSchema, String fileName) {
    GenericRecord newRecord = HoodieAvroUtils.rewriteRecordWithNewSchema(genericRecord, newSchema, new HashMap<>());
    // do not preserve FILENAME_METADATA_FIELD
    newRecord.put(HoodieRecord.FILENAME_META_FIELD_ORD, fileName);
    return newRecord;
  }

  /**
   * Converts list of {@link GenericRecord} provided into the {@link GenericRecord} adhering to the
   * provided {@code newSchema}.
   * <p>
   * To better understand conversion rules please check {@link #rewriteRecord(GenericRecord, Schema)}
   */
  public static List<GenericRecord> rewriteRecords(List<GenericRecord> records, Schema newSchema) {
    return records.stream().map(r -> rewriteRecord(r, newSchema)).collect(Collectors.toList());
  }

  /**
   * Given an Avro record and list of columns to remove, this method removes the list of columns from
   * the given avro record using rewriteRecord method.
   * <p>
   * To better understand how it removes please check {@link #rewriteRecord(GenericRecord, Schema)}
   */
  public static GenericRecord removeFields(GenericRecord record, Set<String> fieldsToRemove) {
    Schema newSchema = removeFields(record.getSchema(), fieldsToRemove);
    return rewriteRecord(record, newSchema);
  }

  private static void copyOldValueOrSetDefault(GenericRecord oldRecord, GenericRecord newRecord, Schema.Field field) {
    Schema oldSchema = oldRecord.getSchema();
    Field oldSchemaField = oldSchema.getField(field.name());
    Object fieldValue = oldSchemaField == null ? null : oldRecord.get(field.name());

    if (fieldValue != null) {
      // In case field's value is a nested record, we have to rewrite it as well
      Object newFieldValue;
      if (fieldValue instanceof GenericRecord) {
        GenericRecord record = (GenericRecord) fieldValue;
        // May return null when use rewrite
        String recordFullName = record.getSchema().getFullName();
        String fullName = recordFullName != null ? recordFullName : oldSchemaField.name();
        newFieldValue = rewriteRecord(record, resolveUnionSchema(field.schema(), fullName));
      } else {
        newFieldValue = fieldValue;
      }
      newRecord.put(field.name(), newFieldValue);
    } else if (field.defaultVal() instanceof JsonProperties.Null) {
      newRecord.put(field.name(), null);
    } else {
      newRecord.put(field.name(), field.defaultVal());
    }
  }

  /**
   * Generate a reader schema off the provided writeSchema, to just project out the provided columns.
   */
  public static Schema generateProjectionSchema(Schema originalSchema, List<String> fieldNames) {
    Map<String, Field> schemaFieldsMap = originalSchema.getFields().stream()
        .map(r -> Pair.of(r.name().toLowerCase(), r)).collect(Collectors.toMap(Pair::getLeft, Pair::getRight));
    List<Schema.Field> projectedFields = new ArrayList<>();
    for (String fn : fieldNames) {
      Schema.Field field = schemaFieldsMap.get(fn.toLowerCase());
      if (field == null) {
        throw new HoodieException("Field " + fn + " not found in log schema. Query cannot proceed! "
            + "Derived Schema Fields: " + new ArrayList<>(schemaFieldsMap.keySet()));
      } else {
        projectedFields.add(new Schema.Field(field.name(), field.schema(), field.doc(), field.defaultVal()));
      }
    }

    Schema projectedSchema = Schema.createRecord(originalSchema.getName(), originalSchema.getDoc(),
        originalSchema.getNamespace(), originalSchema.isError());
    projectedSchema.setFields(projectedFields);
    return projectedSchema;
  }

  /**
   * Obtain the root-level field name of a full field name, possibly a nested field.
   * For example, given "a.b.c", the output is "a"; given "a", the output is "a".
   *
   * @param fieldName The field name.
   * @return Root-level field name
   */
  public static String getRootLevelFieldName(String fieldName) {
    return fieldName.split("\\.")[0];
  }

  /**
   * Obtain value of the provided key, which is consistent with avro before 1.10
   */
  public static Object getFieldVal(GenericRecord record, String key) {
    return getFieldVal(record, key, true);
  }

  /**
   * Obtain value of the provided key, when set returnNullIfNotFound false,
   * it is consistent with avro after 1.10
   */
  public static Object getFieldVal(GenericRecord record, String key, boolean returnNullIfNotFound) {
    if (record.getSchema().getField(key) == null) {
      if (returnNullIfNotFound) {
        return null;
      } else {
        // Since avro 1.10, arvo will throw AvroRuntimeException("Not a valid schema field: " + key)
        // rather than return null like the previous version if record doesn't contain this key.
        // Here we simulate this behavior.
        throw new AvroRuntimeException("Not a valid schema field: " + key);
      }
    } else {
      return record.get(key);
    }
  }

  /**
   * Obtain value of the provided field as string, denoted by dot notation. e.g: a.b.c
   */
  public static String getNestedFieldValAsString(GenericRecord record, String fieldName, boolean returnNullIfNotFound, boolean consistentLogicalTimestampEnabled) {
    Object obj = getNestedFieldVal(record, fieldName, returnNullIfNotFound, consistentLogicalTimestampEnabled);
    return StringUtils.objToString(obj);
  }

  /**
   * Obtain value of the provided field, denoted by dot notation. e.g: a.b.c
   */
  public static Object getNestedFieldVal(GenericRecord record, String fieldName, boolean returnNullIfNotFound, boolean consistentLogicalTimestampEnabled) {
    String[] parts = fieldName.split("\\.");
    GenericRecord valueNode = record;

    for (int i = 0; i < parts.length; i++) {
      String part = parts[i];
      Object val;
      try {
        val = HoodieAvroUtils.getFieldVal(valueNode, part, returnNullIfNotFound);
      } catch (AvroRuntimeException e) {
        if (returnNullIfNotFound) {
          return null;
        } else {
          throw new HoodieException(
              fieldName + "(Part -" + parts[i] + ") field not found in record. Acceptable fields were :"
                  + valueNode.getSchema().getFields().stream().map(Field::name).collect(Collectors.toList()));
        }
      }

      if (i == parts.length - 1) {
        // return, if last part of name
        if (val == null) {
          return null;
        } else {
          Schema fieldSchema = valueNode.getSchema().getField(part).schema();
          return convertValueForSpecificDataTypes(fieldSchema, val, consistentLogicalTimestampEnabled);
        }
      } else {
        if (!(val instanceof GenericRecord)) {
          if (returnNullIfNotFound) {
            return null;
          } else {
            throw new HoodieException("Cannot find a record at part value :" + part);
          }
        } else {
          valueNode = (GenericRecord) val;
        }
      }
    }

    // This can only be reached if the length of parts is 0
    if (returnNullIfNotFound) {
      return null;
    } else {
      throw new HoodieException(
          fieldName + " field not found in record. Acceptable fields were :"
              + valueNode.getSchema().getFields().stream().map(Field::name).collect(Collectors.toList()));
    }
  }

  /**
   * Get schema for the given field and record. Field can be nested, denoted by dot notation. e.g: a.b.c
   *
   * @param record    - record containing the value of the given field
   * @param fieldName - name of the field
   * @return
   */
  public static Schema getNestedFieldSchemaFromRecord(GenericRecord record, String fieldName) {
    String[] parts = fieldName.split("\\.");
    GenericRecord valueNode = record;
    int i = 0;
    for (; i < parts.length; i++) {
      String part = parts[i];
      Object val = valueNode.get(part);

      if (i == parts.length - 1) {
        return resolveNullableSchema(valueNode.getSchema().getField(part).schema());
      } else {
        if (!(val instanceof GenericRecord)) {
          throw new HoodieException("Cannot find a record at part value :" + part);
        }
        valueNode = (GenericRecord) val;
      }
    }
    throw new HoodieException("Failed to get schema. Not a valid field name: " + fieldName);
  }

  /**
   * Get schema for the given field and write schema. Field can be nested, denoted by dot notation. e.g: a.b.c
   * Use this method when record is not available. Otherwise, prefer to use {@link #getNestedFieldSchemaFromRecord(GenericRecord, String)}
   *
   * @param writeSchema - write schema of the record
   * @param fieldName   -  name of the field
   * @return
   */
  public static Schema getNestedFieldSchemaFromWriteSchema(Schema writeSchema, String fieldName) {
    String[] parts = fieldName.split("\\.");
    int i = 0;
    for (; i < parts.length; i++) {
      String part = parts[i];
      Schema schema = writeSchema.getField(part).schema();

      if (i == parts.length - 1) {
        return resolveNullableSchema(schema);
      }
    }
    throw new HoodieException("Failed to get schema. Not a valid field name: " + fieldName);
  }

  /**
   * Returns the string value of the given record {@code rec} and field {@code fieldName}.
   * The field and value both could be missing.
   *
   * @param rec       The record
   * @param fieldName The field name
   * @return the string form of the field
   * or empty if the schema does not contain the field name or the value is null
   */
  public static Option<String> getNullableValAsString(GenericRecord rec, String fieldName) {
    Schema.Field field = rec.getSchema().getField(fieldName);
    String fieldVal = field == null ? null : StringUtils.objToString(rec.get(field.pos()));
    return Option.ofNullable(fieldVal);
  }

  /**
   * This method converts values for fields with certain Avro/Parquet data types that require special handling.
   *
   * @param fieldSchema avro field schema
   * @param fieldValue  avro field value
   * @return field value either converted (for certain data types) or as it is.
   */
  public static Object convertValueForSpecificDataTypes(Schema fieldSchema,
                                                        Object fieldValue,
                                                        boolean consistentLogicalTimestampEnabled) {
    if (fieldSchema == null) {
      return fieldValue;
    } else if (fieldValue == null) {
      checkState(isNullable(fieldSchema));
      return null;
    }

    return convertValueForAvroLogicalTypes(resolveNullableSchema(fieldSchema), fieldValue, consistentLogicalTimestampEnabled);
  }

  /**
   * This method converts values for fields with certain Avro Logical data types that require special handling.
   * <p>
   * Logical Date Type is converted to actual Date value instead of Epoch Integer which is how it is
   * represented/stored in parquet.
   * <p>
   * Decimal Data Type is converted to actual decimal value instead of bytes/fixed which is how it is
   * represented/stored in parquet.
   *
   * @param fieldSchema avro field schema
   * @param fieldValue  avro field value
   * @return field value either converted (for certain data types) or as it is.
   */
  private static Object convertValueForAvroLogicalTypes(Schema fieldSchema, Object fieldValue, boolean consistentLogicalTimestampEnabled) {
    if (fieldSchema.getLogicalType() == LogicalTypes.date()) {
      return LocalDate.ofEpochDay(Long.parseLong(fieldValue.toString()));
    } else if (fieldSchema.getLogicalType() == LogicalTypes.timestampMillis() && consistentLogicalTimestampEnabled) {
      return new Timestamp(Long.parseLong(fieldValue.toString()));
    } else if (fieldSchema.getLogicalType() == LogicalTypes.timestampMicros() && consistentLogicalTimestampEnabled) {
      return new Timestamp(Long.parseLong(fieldValue.toString()) / 1000);
    } else if (fieldSchema.getLogicalType() instanceof LogicalTypes.Decimal) {
      Decimal dc = (Decimal) fieldSchema.getLogicalType();
      DecimalConversion decimalConversion = new DecimalConversion();
      if (fieldSchema.getType() == Schema.Type.FIXED) {
        return decimalConversion.fromFixed((GenericFixed) fieldValue, fieldSchema,
            LogicalTypes.decimal(dc.getPrecision(), dc.getScale()));
      } else if (fieldSchema.getType() == Schema.Type.BYTES) {
        ByteBuffer byteBuffer = (ByteBuffer) fieldValue;
        BigDecimal convertedValue = decimalConversion.fromBytes(byteBuffer, fieldSchema,
            LogicalTypes.decimal(dc.getPrecision(), dc.getScale()));
        byteBuffer.rewind();
        return convertedValue;
      }
    }
    return fieldValue;
  }

  public static Schema getNullSchema() {
    return Schema.create(Schema.Type.NULL);
  }

  /**
   * Sanitizes Name according to Avro rule for names.
   * Removes characters other than the ones mentioned in https://avro.apache.org/docs/current/spec.html#names .
   *
   * @param name input name
   * @return sanitized name
   */
  public static String sanitizeName(String name) {
    return sanitizeName(name, MASK_FOR_INVALID_CHARS_IN_NAMES);
  }

  /**
   * Sanitizes Name according to Avro rule for names.
   * Removes characters other than the ones mentioned in https://avro.apache.org/docs/current/spec.html#names .
   *
   * @param name input name
   * @param invalidCharMask replacement for invalid characters.
   * @return sanitized name
   */
  public static String sanitizeName(String name, String invalidCharMask) {
    if (INVALID_AVRO_FIRST_CHAR_IN_NAMES_PATTERN.matcher(name.substring(0, 1)).matches()) {
      name = INVALID_AVRO_FIRST_CHAR_IN_NAMES_PATTERN.matcher(name).replaceFirst(invalidCharMask);
    }
    return INVALID_AVRO_CHARS_IN_NAMES_PATTERN.matcher(name).replaceAll(invalidCharMask);
  }

  /**
   * Gets record column values into object array.
   *
   * @param record  Hoodie record.
   * @param columns Names of the columns to get values.
   * @param schema  {@link Schema} instance.
   * @return Column value.
   */
  public static Object[] getRecordColumnValues(HoodieRecord record,
                                               String[] columns,
                                               Schema schema,
                                               boolean consistentLogicalTimestampEnabled) {
    try {
      GenericRecord genericRecord = (GenericRecord) (record.toIndexedRecord(schema, new Properties()).get()).getData();
      List<Object> list = new ArrayList<>();
      for (String col : columns) {
        list.add(HoodieAvroUtils.getNestedFieldVal(genericRecord, col, true, consistentLogicalTimestampEnabled));
      }
      return list.toArray();
    } catch (IOException e) {
      throw new HoodieIOException("Unable to read record with key:" + record.getKey(), e);
    }
  }

  /**
   * Gets record column values into one object.
   *
   * @param record  Hoodie record.
   * @param columns Names of the columns to get values.
   * @param schema  {@link SerializableSchema} instance.
   * @return Column value if a single column, or concatenated String values by comma.
   */
  public static Object getRecordColumnValues(HoodieRecord record,
                                             String[] columns,
                                             SerializableSchema schema, boolean consistentLogicalTimestampEnabled) {
    return getRecordColumnValues(record, columns, schema.get(), consistentLogicalTimestampEnabled);
  }

  // TODO java-doc
  public static GenericRecord rewriteRecordWithNewSchema(IndexedRecord oldRecord, Schema newSchema) {
    return rewriteRecordWithNewSchema(oldRecord, newSchema, Collections.emptyMap());
  }

  /**
   * Given a avro record with a given schema, rewrites it into the new schema while setting fields only from the new schema.
   * support deep rewrite for nested record.
   * This particular method does the following things :
   * a) Create a new empty GenericRecord with the new schema.
   * b) For GenericRecord, copy over the data from the old schema to the new schema or set default values for all fields of this transformed schema
   *
   * @param oldRecord oldRecord to be rewritten
   * @param newSchema newSchema used to rewrite oldRecord
   * @param renameCols a map store all rename cols, (k, v)-> (colNameFromNewSchema, colNameFromOldSchema)
   * @return newRecord for new Schema
   */
  public static GenericRecord rewriteRecordWithNewSchema(IndexedRecord oldRecord, Schema newSchema, Map<String, String> renameCols) {
    Object newRecord = rewriteRecordWithNewSchema(oldRecord, oldRecord.getSchema(), newSchema, renameCols, new LinkedList<>(),false);
    return (GenericData.Record) newRecord;
  }

  public static GenericRecord rewriteRecordWithNewSchema(IndexedRecord oldRecord, Schema newSchema, Map<String, String> renameCols, boolean validate) {
    Object newRecord = rewriteRecordWithNewSchema(oldRecord, oldRecord.getSchema(), newSchema, renameCols, new LinkedList<>(), validate);
    return (GenericData.Record) newRecord;
  }

  /**
   * Given a avro record with a given schema, rewrites it into the new schema while setting fields only from the new schema.
   * support deep rewrite for nested record and adjust rename operation.
   * This particular method does the following things :
   * a) Create a new empty GenericRecord with the new schema.
   * b) For GenericRecord, copy over the data from the old schema to the new schema or set default values for all fields of this transformed schema
   *
   * @param oldRecord oldRecord to be rewritten
   * @param oldAvroSchema old avro schema.
   * @param newSchema newSchema used to rewrite oldRecord
   * @param renameCols a map store all rename cols, (k, v)-> (colNameFromNewSchema, colNameFromOldSchema)
   * @param fieldNames track the full name of visited field when we travel new schema.
   * @return newRecord for new Schema
   */

  private static Object rewriteRecordWithNewSchema(Object oldRecord, Schema oldAvroSchema, Schema newSchema, Map<String, String> renameCols, Deque<String> fieldNames, boolean validate) {
    if (oldRecord == null) {
      return null;
    }
    // try to get real schema for union type
    Schema oldSchema = getActualSchemaFromUnion(oldAvroSchema, oldRecord);
    Object newRecord = rewriteRecordWithNewSchemaInternal(oldRecord, oldSchema, newSchema, renameCols, fieldNames, validate);
    if (validate && !ConvertingGenericData.INSTANCE.validate(newSchema, newRecord)) {
      throw new SchemaCompatibilityException(
          "Unable to validate the rewritten record " + oldRecord + " against schema " + newSchema);
    }
    return newRecord;
  }

  private static Object rewriteRecordWithNewSchemaInternal(Object oldRecord, Schema oldSchema, Schema newSchema, Map<String, String> renameCols, Deque<String> fieldNames, boolean validate) {
    switch (newSchema.getType()) {
      case RECORD:
        ValidationUtils.checkArgument(oldRecord instanceof IndexedRecord, "cannot rewrite record with different type");
        IndexedRecord indexedRecord = (IndexedRecord) oldRecord;
        List<Schema.Field> fields = newSchema.getFields();
        GenericData.Record newRecord = new GenericData.Record(newSchema);
        for (int i = 0; i < fields.size(); i++) {
          Schema.Field field = fields.get(i);
          String fieldName = field.name();
          fieldNames.push(fieldName);
          if (oldSchema.getField(field.name()) != null && !renameCols.containsKey(field.name())) {
            Schema.Field oldField = oldSchema.getField(field.name());
            newRecord.put(i, rewriteRecordWithNewSchema(indexedRecord.get(oldField.pos()), oldField.schema(), fields.get(i).schema(), renameCols, fieldNames, validate));
          } else {
            String fieldFullName = createFullName(fieldNames);
            String fieldNameFromOldSchema = renameCols.getOrDefault(fieldFullName, "");
            // deal with rename
            if (oldSchema.getField(fieldNameFromOldSchema) != null) {
              // find rename
              Schema.Field oldField = oldSchema.getField(fieldNameFromOldSchema);
              newRecord.put(i, rewriteRecordWithNewSchema(indexedRecord.get(oldField.pos()), oldField.schema(), fields.get(i).schema(), renameCols, fieldNames, validate));
            } else {
              // deal with default value
              if (fields.get(i).defaultVal() instanceof JsonProperties.Null) {
                newRecord.put(i, null);
              } else {
                newRecord.put(i, fields.get(i).defaultVal());
              }
            }
          }
          fieldNames.pop();
        }
        return newRecord;
      case ENUM:
        ValidationUtils.checkArgument(
            oldSchema.getType() == Schema.Type.STRING || oldSchema.getType() == Schema.Type.ENUM,
            "Only ENUM or STRING type can be converted ENUM type");
        if (oldSchema.getType() == Schema.Type.STRING) {
          return new GenericData.EnumSymbol(newSchema, oldRecord);
        }
        return oldRecord;
      case ARRAY:
        ValidationUtils.checkArgument(oldRecord instanceof Collection, "cannot rewrite record with different type");
        Collection array = (Collection) oldRecord;
        List<Object> newArray = new ArrayList();
        fieldNames.push("element");
        for (Object element : array) {
          newArray.add(rewriteRecordWithNewSchema(element, oldSchema.getElementType(), newSchema.getElementType(), renameCols, fieldNames, validate));
        }
        fieldNames.pop();
        return newArray;
      case MAP:
        ValidationUtils.checkArgument(oldRecord instanceof Map, "cannot rewrite record with different type");
        Map<Object, Object> map = (Map<Object, Object>) oldRecord;
        Map<Object, Object> newMap = new HashMap<>();
        fieldNames.push("value");
        for (Map.Entry<Object, Object> entry : map.entrySet()) {
          newMap.put(entry.getKey(), rewriteRecordWithNewSchema(entry.getValue(), oldSchema.getValueType(), newSchema.getValueType(), renameCols, fieldNames, validate));
        }
        fieldNames.pop();
        return newMap;
      case UNION:
        return rewriteRecordWithNewSchema(oldRecord, getActualSchemaFromUnion(oldSchema, oldRecord), getActualSchemaFromUnion(newSchema, oldRecord), renameCols, fieldNames, validate);
      default:
        return rewritePrimaryType(oldRecord, oldSchema, newSchema);
    }
  }

  public static String createFullName(Deque<String> fieldNames) {
    String result = "";
    if (!fieldNames.isEmpty()) {
      List<String> parentNames = new ArrayList<>();
      fieldNames.descendingIterator().forEachRemaining(parentNames::add);
      result = parentNames.stream().collect(Collectors.joining("."));
    }
    return result;
  }

  private static Object rewritePrimaryType(Object oldValue, Schema oldSchema, Schema newSchema) {
    if (oldSchema.getType() == newSchema.getType()) {
      switch (oldSchema.getType()) {
        case NULL:
        case BOOLEAN:
        case INT:
        case LONG:
        case FLOAT:
        case DOUBLE:
        case BYTES:
        case STRING:
          return oldValue;
        case FIXED:
          if (oldSchema.getFixedSize() != newSchema.getFixedSize()) {
            // Check whether this is a [[Decimal]]'s precision change
            if (oldSchema.getLogicalType() instanceof Decimal) {
              final byte[] bytes;
              bytes = ((GenericFixed) oldValue).bytes();
              Decimal decimal = (Decimal) oldSchema.getLogicalType();
              BigDecimal bd = new BigDecimal(new BigInteger(bytes), decimal.getScale()).setScale(((Decimal) newSchema.getLogicalType()).getScale());
              return DECIMAL_CONVERSION.toFixed(bd, newSchema, newSchema.getLogicalType());
            } else {
              throw new UnsupportedOperationException("Fixed type size change is not currently supported");
            }
          }

          // For [[Fixed]] data type both size and name have to match
          //
          // NOTE: That for values wrapped into [[Union]], to make sure that reverse lookup (by
          //       full-name) is working we have to make sure that both schema's name and namespace
          //       do match
          if (Objects.equals(oldSchema.getFullName(), newSchema.getFullName())) {
            return oldValue;
          } else {
            return new GenericData.Fixed(newSchema, ((GenericFixed) oldValue).bytes());
          }

        default:
          throw new AvroRuntimeException("Unknown schema type: " + newSchema.getType());
      }
    } else {
      return rewritePrimaryTypeWithDiffSchemaType(oldValue, oldSchema, newSchema);
    }
  }

  private static Object rewritePrimaryTypeWithDiffSchemaType(Object oldValue, Schema oldSchema, Schema newSchema) {
    switch (newSchema.getType()) {
      case NULL:
      case BOOLEAN:
        break;
      case INT:
        if (newSchema.getLogicalType() == LogicalTypes.date() && oldSchema.getType() == Schema.Type.STRING) {
          return fromJavaDate(java.sql.Date.valueOf(oldValue.toString()));
        }
        break;
      case LONG:
        if (oldSchema.getType() == Schema.Type.INT) {
          return ((Integer) oldValue).longValue();
        }
        break;
      case FLOAT:
        if ((oldSchema.getType() == Schema.Type.INT)
                || (oldSchema.getType() == Schema.Type.LONG)) {
          return oldSchema.getType() == Schema.Type.INT ? ((Integer) oldValue).floatValue() : ((Long) oldValue).floatValue();
        }
        break;
      case DOUBLE:
        if (oldSchema.getType() == Schema.Type.FLOAT) {
          // java float cannot convert to double directly, deal with float precision change
          return Double.valueOf(oldValue + "");
        } else if (oldSchema.getType() == Schema.Type.INT) {
          return ((Integer) oldValue).doubleValue();
        } else if (oldSchema.getType() == Schema.Type.LONG) {
          return ((Long) oldValue).doubleValue();
        }
        break;
      case BYTES:
        if (oldSchema.getType() == Schema.Type.STRING) {
<<<<<<< HEAD
          return ByteBuffer.wrap((oldValue.toString()).getBytes(StandardCharsets.UTF_8));
=======
          return getUTF8Bytes(oldValue.toString());
>>>>>>> 65cb3874
        }
        break;
      case STRING:
        if (oldSchema.getType() == Schema.Type.ENUM) {
          return String.valueOf(oldValue);
        }
        if (oldSchema.getType() == Schema.Type.BYTES) {
          return String.valueOf(((ByteBuffer) oldValue));
        }
        if (oldSchema.getLogicalType() == LogicalTypes.date()) {
          return toJavaDate((Integer) oldValue).toString();
        }
        if (oldSchema.getType() == Schema.Type.INT
                || oldSchema.getType() == Schema.Type.LONG
                || oldSchema.getType() == Schema.Type.FLOAT
                || oldSchema.getType() == Schema.Type.DOUBLE) {
          return oldValue.toString();
        }
        if (oldSchema.getType() == Schema.Type.FIXED && oldSchema.getLogicalType() instanceof LogicalTypes.Decimal) {
          final byte[] bytes;
          bytes = ((GenericFixed) oldValue).bytes();
          LogicalTypes.Decimal decimal = (LogicalTypes.Decimal) oldSchema.getLogicalType();
          BigDecimal bd = new BigDecimal(new BigInteger(bytes), decimal.getScale());
          return bd.toString();
        }
        break;
      case FIXED:
        // deal with decimal Type
        if (newSchema.getLogicalType() instanceof LogicalTypes.Decimal) {
          // TODO: support more types
          if (oldSchema.getType() == Schema.Type.STRING
              || oldSchema.getType() == Schema.Type.DOUBLE
              || oldSchema.getType() == Schema.Type.INT
              || oldSchema.getType() == Schema.Type.LONG
              || oldSchema.getType() == Schema.Type.FLOAT) {
            LogicalTypes.Decimal decimal = (LogicalTypes.Decimal) newSchema.getLogicalType();
            // due to Java, there will be precision problems in direct conversion, we should use string instead of use double
            BigDecimal bigDecimal = new java.math.BigDecimal(oldValue.toString()).setScale(decimal.getScale(), RoundingMode.HALF_UP);
            return DECIMAL_CONVERSION.toFixed(bigDecimal, newSchema, newSchema.getLogicalType());
          }
        }
        break;
      default:
    }
    throw new AvroRuntimeException(String.format("cannot support rewrite value for schema type: %s since the old schema type is: %s", newSchema, oldSchema));
  }

  /**
   * convert days to Date
   *
   * NOTE: This method could only be used in tests
   *
   * @VisibleForTesting
   */
  public static java.sql.Date toJavaDate(int days) {
    LocalDate date = LocalDate.ofEpochDay(days);
    ZoneId defaultZoneId = ZoneId.systemDefault();
    ZonedDateTime zonedDateTime = date.atStartOfDay(defaultZoneId);
    return new java.sql.Date(zonedDateTime.toInstant().toEpochMilli());
  }

  /**
   * convert Date to days
   *
   * NOTE: This method could only be used in tests
   *
   * @VisibleForTesting
   */
  public static int fromJavaDate(Date date) {
    long millisUtc = date.getTime();
    long millisLocal = millisUtc + TimeZone.getDefault().getOffset(millisUtc);
    int julianDays = Math.toIntExact(Math.floorDiv(millisLocal, MILLIS_PER_DAY));
    return julianDays;
  }

  private static Schema getActualSchemaFromUnion(Schema schema, Object data) {
    Schema actualSchema;
    if (!schema.getType().equals(UNION)) {
      return schema;
    }
    if (schema.getTypes().size() == 2
            && schema.getTypes().get(0).getType() == Schema.Type.NULL) {
      actualSchema = schema.getTypes().get(1);
    } else if (schema.getTypes().size() == 2
            && schema.getTypes().get(1).getType() == Schema.Type.NULL) {
      actualSchema = schema.getTypes().get(0);
    } else if (schema.getTypes().size() == 1) {
      actualSchema = schema.getTypes().get(0);
    } else {
      // deal complex union. this should not happen in hoodie,
      // since flink/spark do not write this type.
      int i = GenericData.get().resolveUnion(schema, data);
      actualSchema = schema.getTypes().get(i);
    }
    return actualSchema;
  }

  public static HoodieRecord createHoodieRecordFromAvro(
      IndexedRecord data,
      String payloadClass,
      String preCombineField,
      Option<Pair<String, String>> simpleKeyGenFieldsOpt,
      Boolean withOperation,
      Option<String> partitionNameOp,
      Boolean populateMetaFields,
      Option<Schema> schemaWithoutMetaFields) {
    if (populateMetaFields) {
      return SpillableMapUtils.convertToHoodieRecordPayload((GenericRecord) data,
          payloadClass, preCombineField, withOperation);
      // Support HoodieFileSliceReader
    } else if (simpleKeyGenFieldsOpt.isPresent()) {
      // TODO in HoodieFileSliceReader may partitionName=option#empty
      return SpillableMapUtils.convertToHoodieRecordPayload((GenericRecord) data,
          payloadClass, preCombineField, simpleKeyGenFieldsOpt.get(), withOperation, partitionNameOp, schemaWithoutMetaFields);
    } else {
      return SpillableMapUtils.convertToHoodieRecordPayload((GenericRecord) data,
          payloadClass, preCombineField, withOperation, partitionNameOp, schemaWithoutMetaFields);
    }
  }

  /**
   * Given avro records, rewrites them with new schema.
   *
   * @param oldRecords oldRecords to be rewritten
   * @param newSchema newSchema used to rewrite oldRecord
   * @param renameCols a map store all rename cols, (k, v)-> (colNameFromNewSchema, colNameFromOldSchema)
   * @return a iterator of rewritten GenericRecords
   */
  public static Iterator<GenericRecord> rewriteRecordWithNewSchema(Iterator<GenericRecord> oldRecords, Schema newSchema, Map<String, String> renameCols, boolean validate) {
    if (oldRecords == null || newSchema == null) {
      return Collections.emptyIterator();
    }
    return new Iterator<GenericRecord>() {
      @Override
      public boolean hasNext() {
        return oldRecords.hasNext();
      }

      @Override
      public GenericRecord next() {
        return rewriteRecordWithNewSchema(oldRecords.next(), newSchema, renameCols, validate);
      }
    };
  }

  public static Iterator<GenericRecord> rewriteRecordWithNewSchema(Iterator<GenericRecord> oldRecords, Schema newSchema, Map<String, String> renameCols) {
    return rewriteRecordWithNewSchema(oldRecords, newSchema, Collections.EMPTY_MAP, false);
  }

  public static GenericRecord rewriteRecordDeep(GenericRecord oldRecord, Schema newSchema) {
    return rewriteRecordWithNewSchema(oldRecord, newSchema, Collections.EMPTY_MAP);
  }

  public static GenericRecord rewriteRecordDeep(GenericRecord oldRecord, Schema newSchema, boolean validate) {
    return rewriteRecordWithNewSchema(oldRecord, newSchema, Collections.EMPTY_MAP, validate);
  }

  public static boolean gteqAvro1_9() {
    return VersionUtil.compareVersions(AVRO_VERSION, "1.9") >= 0;
  }

  public static boolean gteqAvro1_10() {
    return VersionUtil.compareVersions(AVRO_VERSION, "1.10") >= 0;
  }

  /**
   * Wraps a value into Avro type wrapper.
   *
   * @param value Java value.
   * @return A wrapped value with Avro type wrapper.
   */
  public static Object wrapValueIntoAvro(Comparable<?> value) {
    if (value == null) {
      return null;
    } else if (value instanceof Date || value instanceof LocalDate) {
      // NOTE: Due to breaking changes in code-gen b/w Avro 1.8.2 and 1.10, we can't
      //       rely on logical types to do proper encoding of the native Java types,
      //       and hereby have to encode value manually
      LocalDate localDate = value instanceof LocalDate
          ? (LocalDate) value
          : ((Date) value).toLocalDate();
      return DateWrapper.newBuilder(DATE_WRAPPER_BUILDER_STUB.get())
          .setValue((int) localDate.toEpochDay())
          .build();
    } else if (value instanceof BigDecimal) {
      Schema valueSchema = DecimalWrapper.SCHEMA$.getField("value").schema();
      BigDecimal upcastDecimal = tryUpcastDecimal((BigDecimal) value, (LogicalTypes.Decimal) valueSchema.getLogicalType());
      return DecimalWrapper.newBuilder(DECIMAL_WRAPPER_BUILDER_STUB.get())
          .setValue(AVRO_DECIMAL_CONVERSION.toBytes(upcastDecimal, valueSchema, valueSchema.getLogicalType()))
          .build();
    } else if (value instanceof Timestamp) {
      // NOTE: Due to breaking changes in code-gen b/w Avro 1.8.2 and 1.10, we can't
      //       rely on logical types to do proper encoding of the native Java types,
      //       and hereby have to encode value manually
      Instant instant = ((Timestamp) value).toInstant();
      return TimestampMicrosWrapper.newBuilder(TIMESTAMP_MICROS_WRAPPER_BUILDER_STUB.get())
          .setValue(instantToMicros(instant))
          .build();
    } else if (value instanceof Boolean) {
      return BooleanWrapper.newBuilder(BOOLEAN_WRAPPER_BUILDER_STUB.get()).setValue((Boolean) value).build();
    } else if (value instanceof Integer) {
      return IntWrapper.newBuilder(INT_WRAPPER_BUILDER_STUB.get()).setValue((Integer) value).build();
    } else if (value instanceof Long) {
      return LongWrapper.newBuilder(LONG_WRAPPER_BUILDER_STUB.get()).setValue((Long) value).build();
    } else if (value instanceof Float) {
      return FloatWrapper.newBuilder(FLOAT_WRAPPER_BUILDER_STUB.get()).setValue((Float) value).build();
    } else if (value instanceof Double) {
      return DoubleWrapper.newBuilder(DOUBLE_WRAPPER_BUILDER_STUB.get()).setValue((Double) value).build();
    } else if (value instanceof ByteBuffer) {
      return BytesWrapper.newBuilder(BYTES_WRAPPER_BUILDER_STUB.get()).setValue((ByteBuffer) value).build();
    } else if (value instanceof String || value instanceof Utf8) {
      return StringWrapper.newBuilder(STRING_WRAPPER_BUILDER_STUB.get()).setValue(value.toString()).build();
    } else {
      throw new UnsupportedOperationException(String.format("Unsupported type of the value (%s)", value.getClass()));
    }
  }

  /**
   * Unwraps Avro value wrapper into Java value.
   *
   * @param avroValueWrapper A wrapped value with Avro type wrapper.
   * @return Java value.
   */
  public static Comparable<?> unwrapAvroValueWrapper(Object avroValueWrapper) {
    if (avroValueWrapper == null) {
      return null;
    } else if (avroValueWrapper instanceof DateWrapper) {
      return LocalDate.ofEpochDay(((DateWrapper) avroValueWrapper).getValue());
    } else if (avroValueWrapper instanceof DecimalWrapper) {
      Schema valueSchema = DecimalWrapper.SCHEMA$.getField("value").schema();
      return AVRO_DECIMAL_CONVERSION.fromBytes(((DecimalWrapper) avroValueWrapper).getValue(), valueSchema, valueSchema.getLogicalType());
    } else if (avroValueWrapper instanceof TimestampMicrosWrapper) {
      return microsToInstant(((TimestampMicrosWrapper) avroValueWrapper).getValue());
    } else if (avroValueWrapper instanceof BooleanWrapper) {
      return ((BooleanWrapper) avroValueWrapper).getValue();
    } else if (avroValueWrapper instanceof IntWrapper) {
      return ((IntWrapper) avroValueWrapper).getValue();
    } else if (avroValueWrapper instanceof LongWrapper) {
      return ((LongWrapper) avroValueWrapper).getValue();
    } else if (avroValueWrapper instanceof FloatWrapper) {
      return ((FloatWrapper) avroValueWrapper).getValue();
    } else if (avroValueWrapper instanceof DoubleWrapper) {
      return ((DoubleWrapper) avroValueWrapper).getValue();
    } else if (avroValueWrapper instanceof BytesWrapper) {
      return ((BytesWrapper) avroValueWrapper).getValue();
    } else if (avroValueWrapper instanceof StringWrapper) {
      return ((StringWrapper) avroValueWrapper).getValue();
    } else if (avroValueWrapper instanceof GenericRecord) {
      // NOTE: This branch could be hit b/c Avro records could be reconstructed
      //       as {@code GenericRecord)
      // TODO add logical type decoding
      GenericRecord record = (GenericRecord) avroValueWrapper;
      return (Comparable<?>) record.get("value");
    } else {
      throw new UnsupportedOperationException(String.format("Unsupported type of the value (%s)", avroValueWrapper.getClass()));
    }
  }

}<|MERGE_RESOLUTION|>--- conflicted
+++ resolved
@@ -1033,11 +1033,7 @@
         break;
       case BYTES:
         if (oldSchema.getType() == Schema.Type.STRING) {
-<<<<<<< HEAD
-          return ByteBuffer.wrap((oldValue.toString()).getBytes(StandardCharsets.UTF_8));
-=======
           return getUTF8Bytes(oldValue.toString());
->>>>>>> 65cb3874
         }
         break;
       case STRING:
